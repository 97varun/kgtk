--- conflicted
+++ resolved
@@ -33,11 +33,7 @@
 ```
  **Note:** Installing Graph-tool is problematic on python 3.8 and out of a virtual environment. Thus: **the advised installation path is by using a virtual environment.**
 
-<<<<<<< HEAD
 2. Install (the dev branch at this point): `pip install kgtk`
-=======
-2. Install kgtk: `pip install kgtk`
->>>>>>> 1ae53936
 
 You can test if `kgtk` is installed properly now with: `kgtk -h`.
 
