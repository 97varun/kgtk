import sys
<<<<<<< HEAD
import io
import sh
=======
import sh # type: ignore
>>>>>>> 200c1ae3
import tempfile

from kgtk.exceptions import KGTKException


def parser():
    return {
        'help': 'Concatenate any mixture of plain or gzip/bzip2/xz-compressed files'
    }

def add_arguments(parser):
    parser.add_argument('-o', '--out', default=None, dest='output',
                        help='output file to write to, otherwise output goes to stdout')
    parser.add_argument('--gz', '--gzip', action='store_true', dest='gz',
                        help='compress result with gzip')
    parser.add_argument('--bz2', '--bzip2', action='store_true', dest='bz2',
                        help='compress result with bzip2')
    parser.add_argument('--xz', action='store_true', dest='xz',
                        help='compress result with xz')
    parser.add_argument("inputs", metavar="INPUT", nargs="*", action="store",
                        help="input files to process, if empty or `-' read from stdin")


### general command utilities (some of these should make it into a more central location):

tmp_dir = '/tmp'  # this should be configurable

def make_temp_file(prefix='kgtk.'):
    return tempfile.mkstemp(dir=tmp_dir, prefix=prefix)[1]

def get_buf_sizes(output=None, _tty_out=True, _piped=False):
    """Determine stream buffer sizes to use.  Since sh has complex rules for this depending on
    what streams are used and flags are set, we simply try this here and see if it lets us do it.
    We want to make sure to use large output buffers whenever possible for speed.
    This should probably go into cli_entry.py.
    """
    in_bufsize = 2**16
    out_bufsize = in_bufsize
    try:
        sh.ls.bake(_out=output, _out_bufsize=out_bufsize, _tty_out=_tty_out, _piped=_piped)
    except:
        out_bufsize = None
    return in_bufsize, out_bufsize

def get_stream_header(stream, n=1, unit='line', preserve=False):
    """Utility to access header information from a stream (usually stdin) without losing
    the ability to pass the rest or (if `preserve' is True) all of `stream' to other consumers.
    Reads `n' `unit's from stream (or fewer if `stream' doesn't have that much content) and
    returns the result as a byte sequence.  If `preserve' the second return value is a `sh'
    command sequence that can be piped into another sh-command with the full stream content.
    """
    header = io.BytesIO()
    if unit == 'line':
        for i in range(n):
            line = stream.readline()
            if line is None:
                break
            header.write(line)
    else:
        header.write(stream.read(n))
    if preserve:
        # we need to pass in the header with a temporary file which will be deleted when `cat' terminates.
        # alternatively to this scheme, we could create some kind of concatenated stream class:
        temp = make_temp_file('kgtk-header.')
        with open(temp, 'wb') as out:
            out.write(header.getvalue())
        cleanup = lambda cmd, status, exit_code: sh.rm('-f', temp)
        in_bufsize, out_bufsize = get_buf_sizes(_tty_out=False, _piped=True)
        return header.getvalue(), [sh.cat.bake(temp, '-', _in=stream, _in_bufsize=in_bufsize, _piped=True, _done=cleanup)]
    else:
        return header.getvalue()

def run_sh_commands(commands):
    """Run a single or list of prebaked sh `commands', compose them with pipes when they
    are marked with piped=True or bg=True.  Return the last run command which can be used
    to access the final exit_code and other state.
    """
    if not hasattr(commands, "__iter__"):
        commands = [commands]
    piped_output = None
    last_cmd = None
    for cmd in commands:
        if piped_output is not None:
            piped_output = cmd(piped_output)
        else:
            piped_output = cmd()
        last_cmd = piped_output
        # TO DO: improve this with a more explicit directive in case we don't use piped or bg:
        if not (cmd._partial_call_args.get('piped', False) or cmd._partial_call_args.get('bg', False)):
            piped_output = None
    return last_cmd

def determine_file_type(file):
    """Determine if `file' is compressed and if so how, and return file and its associated type.
    `file' needs to be a file name or a stream containing enough information to determine its type.
    """
    if isinstance(file, str):
        file_type = sh.file(file, '--brief').stdout
    else:
        file_type = sh.file('-', '--brief', _in=file).stdout
    # tricky: we get a byte sequence here which we have to decode into a string:
    return file_type.split()[0].lower().decode()

compression_type_table = {
    # we keep these strings, so we don't require the commands to be available during loading:
    'gzip':  {'cat': 'zcat',  'compress': 'gzip'},
    'bzip2': {'cat': 'bzcat', 'compress': 'bzip2'},
    'xz':    {'cat': 'xzcat', 'compress': 'xz'},
    'text':  {'cat': 'cat'},
}

def get_cat_command(file_type):
    """Determine a `cat' command based on a `file_type' determined by `determine_file_type'.
    """
    catcmd = compression_type_table.get(file_type, {}).get('cat', 'cat')
    # now return the equivalent of sh.cat, etc:
    return getattr(sh, catcmd)

def get_compress_command(file_type):
    """Return compress command to run based on target `file_type'.
    """
    compress = compression_type_table.get(file_type, {}).get('compress')
    return compress and getattr(sh, compress) or None


### zconcat implementation:

def compress_switch_to_file_type(gz=False, bz2=False, xz=False):
    """Return compressed target file_type based on supplied switches.
    """
    return (gz and 'gzip') or (bz2 and 'bzip2') or (xz and 'xz') or 'text'

def build_command_1(input=None, output=None, gz=False, bz2=False, xz=False, _piped=False, _out_mode='wb'):
    """Build a zconcat sh command pipe for a single `input'.
    If `_piped' is True, configure the last command to ignore `output' and write to a pipe
    in which case this can be used to feed into the input of another command (e.g., sort).
    `_out_mode' controls whether an `output' file will be truncated or appened to.
    """
    input = input or '-'
    output = (not _piped and (output or sys.stdout.buffer)) or None
    outfile = None
    if isinstance(output, str):
        outfile = open(output, _out_mode)
        output = outfile
    compress = get_compress_command(compress_switch_to_file_type(gz, bz2, xz))
    in_bufsize, out_bufsize = get_buf_sizes(output, not compress, _piped)
    
    if input == '-':
        # process input piped in from stdin, possibly compressed in different ways:
        input = sys.stdin.buffer
        header, input = get_stream_header(input, 1024, 'byte', True)
        file_type = determine_file_type(io.BytesIO(header))
        catcmd = get_cat_command(file_type)
        cleanup = lambda cmd, status, exit_code: outfile and outfile.close()
        if compress is not None:
            return input + [
                catcmd.bake(_piped=True),
                compress.bake('-c', _out=output, _out_bufsize=out_bufsize, _tty_out=False, _done=cleanup, _piped=_piped)
            ]
        else:
            return input + [
                catcmd.bake(_out=output, _out_bufsize=out_bufsize, _done=cleanup, _piped=_piped)
            ]
    else:
        # process a regular named file, possibly compressed in different ways:
        file_type = determine_file_type(input)
        catcmd = get_cat_command(file_type)
        cleanup = lambda cmd, status, exit_code: outfile and outfile.close()
        if compress is not None:
            return [
                catcmd.bake(input, _piped=True),
                compress.bake('-c', _out=output, _out_bufsize=out_bufsize, _tty_out=False, _done=cleanup, _piped=_piped)
            ]
        else:
            return [
                catcmd.bake(input, _out=output, _out_bufsize=out_bufsize, _done=cleanup, _piped=_piped)
            ]

def build_command(inputs=[], output=None, gz=False, bz2=False, xz=False):
    """Build a zconcat sh command pipe for the provided `inputs' and switches.
    """
    if len(inputs) == 0:
        inputs.append('-')
    command = []
    out_mode='wb'
    for inp in inputs:
        command.extend(build_command_1(input=inp, output=output, gz=gz, bz2=bz2, xz=xz, _out_mode=out_mode))
        out_mode='ab'
    return command

def run(inputs=[], output=None, gz=False, bz2=False, xz=False):
    """Run zconcat according to the provided command-line arguments.
    """
    try:
        commands = build_command(inputs=inputs, output=output, gz=gz, bz2=bz2, xz=xz)
        #print(commands)
        return run_sh_commands(commands).exit_code
    except sh.SignalException_SIGPIPE:
        # cleanup in case we piped and terminated prematurely:
        sys.stdout.flush()
    except Exception as e:
        #import traceback
        #traceback.print_tb(sys.exc_info()[2], 10)
        raise KGTKException('INTERNAL ERROR: ' + str(e) + '\n')

"""
# Examples:

> echo hello | kgtk zconcat
hello

> cat <<EOF > /tmp/file1
line1
line2
EOF
> cat <<EOF > /tmp/file2
line3
line4
EOF

> echo hello | kgtk ticker -i / zconcat --gz -o /tmp/out.gz /tmp/file1 - /tmp/file2
> 
> bzip2 /tmp/file1
> echo hello-again | kgtk zconcat /tmp/out.gz - /tmp/file1.bz2 
line1
line2
hello
>2020-04-01 15:57:48.750904
line3
line4
hello-again
line1
line2

> cat /tmp/file1.bz2 | kgtk zconcat
line1
line2

> cat /tmp/out.gz | kgtk zconcat
line1
line2
hello
>2020-04-02 18:36:40.000507
line3
line4

> cat /tmp/out.gz | kgtk zconcat | head -4
line1
line2
hello
>2020-04-07 14:04:15.962612

# speed test on a large 2GB compressed file:
> time kgtk zconcat -o /tmp/nodes-v2.csv.gz --gz /data/kgtk/wikidata/run1/nodes-v2.csv.gz
284.356u 6.955s 4:00.00 121.3%	0+0k 0+4063472io 0pf+0w
# elapsed time is the same as doing it directly in the shell:
> date; zcat /data/kgtk/wikidata/run1/nodes-v2.csv.gz | gzip -c > /tmp/nodes-v2.csv.gz; date
Tue 07 Apr 2020 10:39:50 AM PDT
Tue 07 Apr 2020 10:43:49 AM PDT
"""<|MERGE_RESOLUTION|>--- conflicted
+++ resolved
@@ -1,10 +1,6 @@
 import sys
-<<<<<<< HEAD
 import io
-import sh
-=======
 import sh # type: ignore
->>>>>>> 200c1ae3
 import tempfile
 
 from kgtk.exceptions import KGTKException
