--- conflicted
+++ resolved
@@ -58,8 +58,6 @@
         help='How many statements to queue in a batch to a worker. (default=%(default)d)')
 
     parser.add_argument(
-<<<<<<< HEAD
-=======
         "--single-mapper-queue",
         nargs='?',
         type=optional_bool,
@@ -71,7 +69,6 @@
     )
 
     parser.add_argument(
->>>>>>> 0093990c
         "--collect-results",
         nargs='?',
         type=optional_bool,
@@ -83,8 +80,6 @@
     )
 
     parser.add_argument(
-<<<<<<< HEAD
-=======
         "--collect-seperately",
         nargs='?',
         type=optional_bool,
@@ -96,7 +91,6 @@
     )
 
     parser.add_argument(
->>>>>>> 0093990c
         '--collector-batch-size',
         action="store",
         type=int,
@@ -408,21 +402,14 @@
         all_languages: bool,
         warn_if_missing: bool,
         collect_results: bool,
-<<<<<<< HEAD
-=======
         collect_seperately: bool,
->>>>>>> 0093990c
         collector_queue_per_proc_size: int,
         progress_interval: int,
         use_shm: bool,
         mapper_batch_size: int,
-<<<<<<< HEAD
-        collector_batch_size: int):
-=======
         collector_batch_size: int,
         single_mapper_queue: bool,
         ):
->>>>>>> 0093990c
 
     # import modules locally
     import bz2
@@ -440,23 +427,15 @@
     from kgtk.exceptions import KGTKException
     from kgtk.utils.cats import platform_cat
 
-<<<<<<< HEAD
-    collector_q: pyrallel.ShmQueue = None
-=======
     collector_q: typing.Optional[pyrallel.ShmQueue] = None
     node_collector_q: typing.Optional[pyrallel.ShmQueue] = None
     edge_collector_q: typing.Optional[pyrallel.ShmQueue] = None
     qual_collector_q: typing.Optional[pyrallel.ShmQueue] = None
->>>>>>> 0093990c
 
     class MyMapper(pyrallel.Mapper):
 
         def enter(self):
-<<<<<<< HEAD
-            print("Starting worker process {}.".format(self._idx), file=sys.stderr, flush=True)
-=======
             print("Starting worker process {} (pid {}).".format(self._idx, os.getpid()), file=sys.stderr, flush=True)
->>>>>>> 0093990c
             WD_META_ITEMS = [
                 "Q163875",
                 "Q191780",
@@ -538,13 +517,6 @@
 
 
         def exit(self, *args, **kwargs):
-<<<<<<< HEAD
-            if collect_results:
-                if collector_batch_size > 1:
-                    if len(self.collector_nrows_batch) > 0 or len(self.collector_erows_batch) > 0 or len(self.collector_qrows_batch) > 0:
-                        collector_q.put(("rows", self.collector_nrows_batch, self.collector_erows_batch, self.collector_qrows_batch, None))
-
-=======
             print("Exiting worker process {} (pid {}).".format(self._idx, os.getpid()), file=sys.stderr, flush=True)
             if collect_results:
                 if collector_batch_size > 1:
@@ -559,7 +531,6 @@
                         else:
                             collector_q.put(("rows", self.collector_nrows_batch, self.collector_erows_batch, self.collector_qrows_batch, None))
                         
->>>>>>> 0093990c
             else:
                 if self.node_f is not None:
                     self.node_f.close()
@@ -698,14 +669,9 @@
                                   precision=precision,
                                   calendar=calendar)
             
-<<<<<<< HEAD
-        def process(self,line,node_file,edge_file,qual_file,languages,doc_id):
-            if self.cnt % progress_interval == 0 and self.cnt>0:
-=======
         # def process(self,line,node_file,edge_file,qual_file,languages,source):
         def process(self, line):
             if progress_interval > 0 and self.cnt % progress_interval == 0 and self.cnt>0:
->>>>>>> 0093990c
                 print("{} lines processed by processor {}".format(self.cnt,self._idx), file=sys.stderr, flush=True)
             self.cnt+=1
             # csv_line_terminator = "\n" if os.name == 'posix' else "\r\n"
@@ -1183,9 +1149,6 @@
             if len(nrows) > 0 or len(erows) > 0 or len(qrows) > 0:               
                 if collect_results:
                     if collector_batch_size == 1:
-<<<<<<< HEAD
-                        collector_q.put(("rows", nrows, erows, qrows, None))
-=======
                         if collect_seperately:
                             if len(nrows) > 0 and node_collector_q is not None:
                                 node_collector_q.put(("rows", nrows, [], [], None))
@@ -1195,7 +1158,6 @@
                                 qual_collector_q.put(("rows", nrows, [], [], None))
                         elif collector_q is not None:
                             collector_q.put(("rows", nrows, erows, qrows, None))
->>>>>>> 0093990c
                     else:
                         self.collector_nrows_batch.extend(nrows)
                         self.collector_erows_batch.extend(erows)
@@ -1203,9 +1165,6 @@
                         self.collector_batch_cnt += 1
 
                         if self.collector_batch_cnt >= collector_batch_size:
-<<<<<<< HEAD
-                            collector_q.put(("rows", self.collector_nrows_batch, self.collector_erows_batch, self.collector_qrows_batch, None))
-=======
                             if collect_seperately:
                                 if len(self.collector_nrows_batch) > 0 and node_collector_q is not None:
                                     node_collector_q.put(("rows", self.collector_nrows_batch, [], [], None))
@@ -1216,7 +1175,6 @@
                             elif collector_q is not None:
                                 collector_q.put(("rows", self.collector_nrows_batch, self.collector_erows_batch, self.collector_qrows_batch, None))
 
->>>>>>> 0093990c
                             self.collector_nrows_batch.clear()
                             self.collector_erows_batch.clear()
                             self.collector_qrows_batch.clear()
@@ -1253,16 +1211,6 @@
 
             self.cnt: int = 0
 
-<<<<<<< HEAD
-        def run(self, node_file: str, edge_file: str, qual_file: str, collector_q):
-            self.startup(node_file, edge_file, qual_file)
-
-            while True:
-                action, nrows, erows, qrows, header = collector_q.get()
-                # print("Collector action %s." % action, file=sys.stderr, flush=True)
-                if action == "rows":
-                    self.collect(nrows, erows, qrows)
-=======
             self.started: bool = False
 
         def run(self, node_file: str, edge_file: str, qual_file: str, collector_q, who: str):
@@ -1274,7 +1222,6 @@
 
                 if action == "rows":
                     self.collect(nrows, erows, qrows, who)
->>>>>>> 0093990c
                 elif action == "node_header" and self.node_wr is not None:
                     self.node_wr.writerow(header)
                 elif action == "edge_header" and self.edge_wr is not None:
@@ -1282,15 +1229,6 @@
                 elif action == "qual_header" and self.qual_wr is not None:
                     self.qual_wr.writerow(header)
                 elif action == "shutdown":
-<<<<<<< HEAD
-                    self.shutdown()
-                    break
-
-        def startup(self, node_file: str, edge_file: str, qual_file: str):
-            print("Collector startup.", file=sys.stderr, flush=True)
-            if node_file is not None:
-                print("Opening the node file in the collector.", file=sys.stderr, flush=True)
-=======
                     self.shutdown(who)
                     break
 
@@ -1301,7 +1239,6 @@
             print("The %s collector is starting (pid %d)." % (who, os.getpid()), file=sys.stderr, flush=True)
             if node_file is not None:
                 print("Opening the node file in the %s collector." % who, file=sys.stderr, flush=True)
->>>>>>> 0093990c
                 self.node_f = open(node_file, "w", newline='')
                 self.node_wr = csv.writer(
                     self.node_f,
@@ -1312,11 +1249,7 @@
                     lineterminator=csv_line_terminator)
                 
             if edge_file is not None:
-<<<<<<< HEAD
-                print("Opening the edge file in the collector.", file=sys.stderr, flush=True)
-=======
                 print("Opening the edge file in the %s collector." % who, file=sys.stderr, flush=True)
->>>>>>> 0093990c
                 self.edge_f = open(edge_file, "w", newline='')
                 self.edge_wr = csv.writer(
                     self.edge_f,
@@ -1327,11 +1260,7 @@
                     lineterminator=csv_line_terminator)
                 
             if qual_file is not None:
-<<<<<<< HEAD
-                print("Opening the qual file in the collector.", file=sys.stderr, flush=True)
-=======
                 print("Opening the qual file in the %s collector." % who, file=sys.stderr, flush=True)
->>>>>>> 0093990c
                 self.qual_f = open(qual_file, "w", newline='')
                 self.qual_wr = csv.writer(
                     self.qual_f,
@@ -1340,17 +1269,10 @@
                     escapechar="\n",
                     quotechar='',
                     lineterminator=csv_line_terminator)
-<<<<<<< HEAD
-            print("The collector is ready.", file=sys.stderr, flush=True)
-
-        def shutdown(self):
-            print("Exiting the collector.", file=sys.stderr, flush=True)
-=======
             print("The %s collector is ready." % who, file=sys.stderr, flush=True)
 
         def shutdown(self, who: str):
             print("Exiting the %s collector (pid %d)." % (who, os.getpid()), file=sys.stderr, flush=True)
->>>>>>> 0093990c
 
             if self.node_f is not None:
                 self.node_f.close()
@@ -1361,34 +1283,20 @@
             if self.qual_f is not None:
                 self.qual_f.close()
 
-<<<<<<< HEAD
-            print("The collector has closed its output files.", file=sys.stderr, flush=True)
-
-        def collect(self, nrows, erows, qrows):
-=======
             print("The %s collector has closed its output files." % who, file=sys.stderr, flush=True)
 
         def collect(self, nrows, erows, qrows, who: str):
->>>>>>> 0093990c
             self.nrows += len(nrows)
             self.erows += len(erows)
             self.qrows += len(qrows)
 
             self.cnt += 1
-<<<<<<< HEAD
-            if self.cnt % progress_interval == 0:
-                print("Collector called {} times: {} nrows, {} erows, {} qrows".format(self.cnt,
-                                                                                       self.nrows,
-                                                                                       self.erows,
-                                                                                       self.qrows), file=sys.stderr, flush=True)
-=======
             if progress_interval > 0 and self.cnt % progress_interval == 0:
                 print("The {} collector called {} times: {} nrows, {} erows, {} qrows".format(who,
                                                                                               self.cnt,
                                                                                               self.nrows,
                                                                                               self.erows,
                                                                                               self.qrows), file=sys.stderr, flush=True)
->>>>>>> 0093990c
             if self.node_wr is not None:
                 for row in nrows:
                     self.node_wr.writerow(row)
@@ -1415,22 +1323,6 @@
             print("Processing.", file=sys.stderr, flush=True)
             languages=lang.split(',')
 
-<<<<<<< HEAD
-            # Open the input file first to make it easier to monitor with "pv".
-            if str(inp_path).endswith(".bz2"):
-                print('Decompressing (bz2) and processing wikidata file %s' % str(inp_path), file=sys.stderr, flush=True)
-                input_file = bz2.open(inp_path, mode='rb')
-
-            elif str(inp_path).endswith(".gz"):
-                print('Decompressing (gzip) and processing wikidata file %s' % str(inp_path), file=sys.stderr, flush=True)
-                input_file = gzip.open(inp_path, mode='rb')
-
-            else:                             
-                print('Processing wikidata file %s' % str(inp_path), file=sys.stderr, flush=True)
-                input_file = open(inp_path, mode='rb')
-
-            collector_p = None
-=======
             input_f: typing.IO[typing.Any]
             # Open the input file first to make it easier to monitor with "pv".
             if str(inp_path).endswith(".bz2"):
@@ -1450,23 +1342,10 @@
             edge_collector_p = None
             qual_collector_p = None
 
->>>>>>> 0093990c
             if collect_results:
                 print("Creating the collector queue.", file=sys.stderr, flush=True)
                 # collector_q = pyrallel.ShmQueue()
                 collector_q_maxsize = procs*collector_queue_per_proc_size
-<<<<<<< HEAD
-                collector_q = pyrallel.ShmQueue(maxsize=collector_q_maxsize)
-                print("The collector queue has been created (maxsize=%d)." % collector_q_maxsize, file=sys.stderr, flush=True)
-                
-                print("Creating the collector.", file=sys.stderr, flush=True)
-                collector: MyCollector = MyCollector()
-                print("Creating the collector process.", file=sys.stderr, flush=True)
-                collector_p = mp.Process(target=collector.run, args=(node_file, edge_file, qual_file, collector_q))
-                print("Starting the collector process.", file=sys.stderr, flush=True)
-                collector_p.start()
-                print("Started the collector process.", file=sys.stderr, flush=True)
-=======
                 if collect_seperately:
 
                     if node_file is not None:
@@ -1516,7 +1395,6 @@
                     print("Starting the common collector process.", file=sys.stderr, flush=True)
                     collector_p.start()
                     print("Started the common collector process.", file=sys.stderr, flush=True)
->>>>>>> 0093990c
 
             if node_file:
                 header = ['id','label','type','description','alias','datatype']
@@ -1524,15 +1402,12 @@
                     print("Sending the node header to the collector.", file=sys.stderr, flush=True)
                     collector_q.put(("node_header", None, None, None, header))
                     print("Sent the node header to the collector.", file=sys.stderr, flush=True)
-<<<<<<< HEAD
-=======
 
                 elif node_collector_q is not None:
                     print("Sending the node header to the node collector.", file=sys.stderr, flush=True)
                     node_collector_q.put(("node_header", None, None, None, header))
                     print("Sent the node header to the node collector.", file=sys.stderr, flush=True)
 
->>>>>>> 0093990c
                 else:
                     with open(node_file+'_header', 'w', newline='') as myfile:
                         wr = csv.writer(
@@ -1556,15 +1431,12 @@
                     print("Sending the edge header to the collector.", file=sys.stderr, flush=True)
                     collector_q.put(("edge_header", None, None, None, header))
                     print("Sent the edge header to the collector.", file=sys.stderr, flush=True)
-<<<<<<< HEAD
-=======
 
                 elif edge_collector_q is not None:
                     print("Sending the edge header to the edge collector.", file=sys.stderr, flush=True)
                     edge_collector_q.put(("edge_header", None, None, None, header))
                     print("Sent the edge header to the edge collector.", file=sys.stderr, flush=True)
 
->>>>>>> 0093990c
                 else:
                     with open(edge_file+'_header', 'w', newline='') as myfile:
                         wr = csv.writer(
@@ -1587,15 +1459,12 @@
                     print("Sending the qual header to the collector.", file=sys.stderr, flush=True)
                     collector_q.put(("qual_header", None, None, None, header))
                     print("Sent the qual header to the collector.", file=sys.stderr, flush=True)
-<<<<<<< HEAD
-=======
 
                 elif qual_collector_q is not None:
                     print("Sending the qual header to the qual collector.", file=sys.stderr, flush=True)
                     qual_collector_q.put(("qual_header", None, None, None, header))
                     print("Sent the qual header to the qual collector.", file=sys.stderr, flush=True)
 
->>>>>>> 0093990c
                 else:
                     with open(qual_file+'_header', 'w', newline='') as myfile:
                         wr = csv.writer(
@@ -1607,19 +1476,6 @@
                             lineterminator=csv_line_terminator)
                         wr.writerow(header)
 
-<<<<<<< HEAD
-            print('Start parallel processing {}'.format(str(inp_path)), file=sys.stderr, flush=True)
-            pp = pyrallel.ParallelProcessor(procs, MyMapper,enable_process_id=True, max_size_per_mapper_queue=max_size_per_mapper_queue,
-                                            use_shm=use_shm, enable_collector_queues=False, batch_size=mapper_batch_size)
-            pp.start()
-            for cnt, line in enumerate(input_file):
-                if limit and cnt >= limit:
-                    break
-                pp.add_task(line,node_file,edge_file,qual_file,languages,source)
-
-            print('Done processing {}'.format(str(inp_path)), file=sys.stderr, flush=True)
-            input_file.close()
-=======
             print('Creating parallel processor for {}'.format(str(inp_path)), file=sys.stderr, flush=True)
             pp = pyrallel.ParallelProcessor(procs, MyMapper,enable_process_id=True, max_size_per_mapper_queue=max_size_per_mapper_queue,
                                             use_shm=use_shm, enable_collector_queues=False, batch_size=mapper_batch_size,
@@ -1634,7 +1490,6 @@
 
             print('Done processing {}'.format(str(inp_path)), file=sys.stderr, flush=True)
             input_f.close()
->>>>>>> 0093990c
             
             print('Telling the workers to shut down.', file=sys.stderr, flush=True)
             pp.task_done()
@@ -1651,8 +1506,6 @@
                 print('Collector shut down is complete.', file=sys.stderr, flush=True)
             if collector_q is not None:
                 collector_q.close()
-<<<<<<< HEAD
-=======
 
             if node_collector_q is not None:
                 print('Telling the node collector to shut down.', file=sys.stderr, flush=True)
@@ -1683,7 +1536,6 @@
                 print('Qual collector shut down is complete.', file=sys.stderr, flush=True)
             if qual_collector_q is not None:
                 qual_collector_q.close()
->>>>>>> 0093990c
 
         if not skip_merging and not collect_results:
             # We've finished processing the input data, possibly using multiple
