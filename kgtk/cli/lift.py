--- conflicted
+++ resolved
@@ -15,14 +15,6 @@
 import typing
 
 from kgtk.cli_argparse import KGTKArgumentParser, KGTKFiles
-<<<<<<< HEAD
-=======
-from kgtk.io.kgtkreader import KgtkReader, KgtkReaderOptions
-from kgtk.io.kgtkwriter import KgtkWriter
-from kgtk.lift.kgtklift import KgtkLift
-from kgtk.utils.argparsehelpers import optional_bool
-from kgtk.value.kgtkvalueoptions import KgtkValueOptions
->>>>>>> 749f3308
 
 def parser():
     return {
