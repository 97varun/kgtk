--- conflicted
+++ resolved
@@ -721,14 +721,6 @@
    ]
   },
   {
-   "cell_type": "markdown",
-   "id": "4045ddde-e125-445f-87cf-ce4b577695d3",
-   "metadata": {},
-   "source": [
-    "Let's print general information about it, like distribution of relations, nodes, and centrality metrics:"
-   ]
-  },
-  {
    "cell_type": "code",
    "execution_count": 54,
    "id": "surgical-longitude",
@@ -838,22 +830,6 @@
   },
   {
    "cell_type": "code",
-<<<<<<< HEAD
-=======
-   "execution_count": 57,
-   "id": "thrown-modeling",
-   "metadata": {},
-   "outputs": [],
-   "source": [
-    "# pairs=[('/c/en/politician', '/c/en/lie'), \n",
-    "#        ('/c/en/politician', '/c/en/actor'), \n",
-    "#        ('/c/en/politician', '/c/en/film')\n",
-    "#       ]"
-   ]
-  },
-  {
-   "cell_type": "code",
->>>>>>> 11af32e1
    "execution_count": 60,
    "id": "confident-england",
    "metadata": {},
@@ -1099,7 +1075,7 @@
    "name": "python",
    "nbconvert_exporter": "python",
    "pygments_lexer": "ipython3",
-   "version": "3.7.9"
+   "version": "3.8.8"
   }
  },
  "nbformat": 4,
