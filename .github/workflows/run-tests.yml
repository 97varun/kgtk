--- conflicted
+++ resolved
@@ -46,17 +46,8 @@
         run: |
           cd tests
           coverage run --source=kgtk -m unittest discover      
-<<<<<<< HEAD
-# 11-Oct-2021: Coveralls are failing.  See issue #539.
-#      - name: Coveralls Finished
-#        uses: coverallsapp/github-action@master
-#        with:
-#          github-token: ${{ secrets.COVERALLS_TOKEN }}
-#          parallel-finished: true
-=======
       - name: Coverage
         env:
           GITHUB_TOKEN: ${{ secrets.GITHUB_TOKEN }}
         run: |
-          coveralls --service=github
->>>>>>> 59eb3b00
+          coveralls --service=github